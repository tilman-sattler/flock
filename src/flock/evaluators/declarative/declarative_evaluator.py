from collections.abc import Generator
from typing import Any

import dspy
from pydantic import Field
from rich.console import Console

from flock.core.flock_agent import FlockAgent
from flock.core.flock_evaluator import FlockEvaluator, FlockEvaluatorConfig
from flock.core.logging.logging import get_logger
from flock.core.mixin.dspy_integration import DSPyIntegrationMixin
from flock.core.mixin.prompt_parser import PromptParserMixin

console = Console()

logger = get_logger("evaluators.declarative")


class DeclarativeEvaluatorConfig(FlockEvaluatorConfig):
    """Configuration for the DeclarativeEvaluator."""

    override_evaluator_type: str | None = None
    model: str | None = "openai/gpt-4o"
    use_cache: bool = True
    temperature: float = 0.0
    max_tokens: int = 4096
    stream: bool = Field(
        default=False,
        description="Enable streaming output from the underlying DSPy program.",
    )
    include_thought_process: bool = Field(
        default=False,
        description="Include the thought process in the output.",
    )
    kwargs: dict[str, Any] = Field(default_factory=dict)


class DeclarativeEvaluator(FlockEvaluator, DSPyIntegrationMixin, PromptParserMixin):
    """Evaluator that uses DSPy for generation."""

    config: DeclarativeEvaluatorConfig = Field(
        default_factory=DeclarativeEvaluatorConfig,
        description="Evaluator configuration",
    )

    cost: float = 0.0
    lm_history: list = Field(default_factory=list)

    async def evaluate(
        self, agent: FlockAgent, inputs: dict[str, Any], tools: list[Any]
    ) -> dict[str, Any]:
        """Evaluate using DSPy, with optional asynchronous streaming."""
        # --- Setup Signature and LM ---
        try:
            _dspy_signature = self.create_dspy_signature_class(
                agent.name,
                agent.description,
                f"{agent.input} -> {agent.output}",
            )
            # --- Get output field names ---
            # dspy.Signature holds fields in .output_fields attribute
            output_field_names = list(_dspy_signature.output_fields.keys())
            if not output_field_names:
                logger.warning(
                    f"DSPy signature for agent '{agent.name}' has no defined output fields. Streaming might not produce text."
                )
            # -----------------------------

            self._configure_language_model(
                model=self.config.model or agent.model,
                use_cache=self.config.use_cache,
                temperature=self.config.temperature,
                max_tokens=self.config.max_tokens,
            )
            agent_task = self._select_task(
                _dspy_signature,
                override_evaluator_type=self.config.override_evaluator_type,
                tools=tools,
                kwargs=self.config.kwargs,
            )
        except Exception as setup_error:
            logger.error(
                f"Error setting up DSPy task for agent '{agent.name}': {setup_error}",
                exc_info=True,
            )
            raise RuntimeError(
                f"DSPy task setup failed: {setup_error}"
            ) from setup_error

        # --- Conditional Evaluation (Stream vs No Stream) ---
        if self.config.stream:
            logger.info(f"Evaluating agent '{agent.name}' with async streaming.")
            if not callable(agent_task):
                logger.error("agent_task is not callable, cannot stream.")
                raise TypeError("DSPy task could not be created or is not callable.")

            streaming_task = dspy.streamify(agent_task)
            stream_generator: Generator = streaming_task(**inputs)
            delta_content = ""

            console.print("\n")
            async for chunk in stream_generator:
                if (
                    hasattr(chunk, "choices")
                    and chunk.choices
                    and hasattr(chunk.choices[0], "delta")
                    and chunk.choices[0].delta
                    and hasattr(chunk.choices[0].delta, "content")
                ):
                    delta_content = chunk.choices[0].delta.content

                if delta_content:
                    console.print(delta_content, end="")

<<<<<<< HEAD
                result_dict, cost, lm_history = self._process_result(chunk, inputs)
=======
                result_dict, cost, lm_history = self._process_result(
                    chunk, inputs
                )
>>>>>>> 4658ac19
                self.cost = cost
                self.lm_history = lm_history

            console.print("\n")
            return self.filter_thought_process(
                result_dict, self.config.include_thought_process
            )

        else:  # Non-streaming path
            logger.info(f"Evaluating agent '{agent.name}' without streaming.")
            try:
                # Ensure the call is awaited if the underlying task is async
                result_obj = agent_task(**inputs)
<<<<<<< HEAD
                result_dict, cost, lm_history = self._process_result(result_obj, inputs)
=======
                result_dict, cost, lm_history = self._process_result(
                    result_obj, inputs
                )
>>>>>>> 4658ac19
                self.cost = cost
                self.lm_history = lm_history
                return self.filter_thought_process(
                    result_dict, self.config.include_thought_process
                )
            except Exception as e:
                logger.error(
                    f"Error during non-streaming evaluation for agent '{agent.name}': {e}",
                    exc_info=True,
                )
                raise RuntimeError(f"Evaluation failed: {e}") from e

    def filter_thought_process(
<<<<<<< HEAD
        result_dict: dict[str, Any], include_thought_process: bool
=======
        self, result_dict: dict[str, Any], include_thought_process: bool
>>>>>>> 4658ac19
    ) -> dict[str, Any]:
        """Filter out thought process from the result dictionary."""
        if include_thought_process:
            return result_dict
        else:
            return {
                k: v
                for k, v in result_dict.items()
                if not (k.startswith("reasoning") or k.startswith("trajectory"))
            }<|MERGE_RESOLUTION|>--- conflicted
+++ resolved
@@ -112,13 +112,9 @@
                 if delta_content:
                     console.print(delta_content, end="")
 
-<<<<<<< HEAD
-                result_dict, cost, lm_history = self._process_result(chunk, inputs)
-=======
                 result_dict, cost, lm_history = self._process_result(
                     chunk, inputs
                 )
->>>>>>> 4658ac19
                 self.cost = cost
                 self.lm_history = lm_history
 
@@ -132,13 +128,9 @@
             try:
                 # Ensure the call is awaited if the underlying task is async
                 result_obj = agent_task(**inputs)
-<<<<<<< HEAD
-                result_dict, cost, lm_history = self._process_result(result_obj, inputs)
-=======
                 result_dict, cost, lm_history = self._process_result(
                     result_obj, inputs
                 )
->>>>>>> 4658ac19
                 self.cost = cost
                 self.lm_history = lm_history
                 return self.filter_thought_process(
@@ -152,11 +144,7 @@
                 raise RuntimeError(f"Evaluation failed: {e}") from e
 
     def filter_thought_process(
-<<<<<<< HEAD
-        result_dict: dict[str, Any], include_thought_process: bool
-=======
         self, result_dict: dict[str, Any], include_thought_process: bool
->>>>>>> 4658ac19
     ) -> dict[str, Any]:
         """Filter out thought process from the result dictionary."""
         if include_thought_process:
